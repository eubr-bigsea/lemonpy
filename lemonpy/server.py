from pathlib import Path
import argparse
import asyncio
import hashlib
import logging
import random
import re
import secrets
import ssl
import struct
from gettext import gettext
from typing import Dict, List

import sqlglot.expressions as exp
import yaml
from pg_buffer import PgBuffer
from pg_data_types import IntField, VarCharField, field_factory
from sqlglot import Expression, errors

import lemonpy.backends.postgresql as pgsql
from lemonpy.custom_types import (
    Config,
    Portal,
    PreparedStatement,
    SessionParameter,
    Source,
)
from lemonpy.parser_cmd import get_ast

logging.basicConfig(format="%(levelname)s: %(name)s: %(message)s")

log = logging.getLogger(__name__)
log.setLevel(logging.INFO)

SSL_BODY_MAGIC_NUMBER = 80877103
SSL_DISABLED = 196608
SSL_BODY_SIZE = 8

AUTH_KERBEROS_V5 = 2
AUTH_PLAIN_TEXT = 3
AUTH_MD5 = 5
CANCEL_REQUEST_CODE = 80877102

set_command_regex = re.compile(
    r"^\s*SET\s+(LOCAL\s+)?([a-zA-Z_]+(?:\.[a-zA-Z_]+)?)\s*=\s*'?(.*?)'?\s*;?$",
    re.IGNORECASE,
)

connections = {}


# Class to handle PostgreSQL communication asynchronously
class AsyncPsqlHandler:
    __slots__ = (
        "application_name",
        "args",
        "canceling",
        "client_encoding",
        "config",
        "current_database",
        "pgbuf",
        "pid",
        "prepared_statements",
        "portals",
        "reader",
        "session_parameters",
        "session_secret_key",
        "settings",
        "user",
        "waiting_describe",
        "writer",
        "certificates",
    )

    def __init__(self, reader, writer, args, config, certificates):
        self.config = config
        self.reader = reader
        self.writer = writer
        self.pgbuf = PgBuffer(reader, writer)
        self.args = args
        self.settings = {}  # Store settings (command SET)
        self.waiting_describe = None
        self.prepared_statements: Dict[str, PreparedStatement] = {}
        self.portals: Dict[str, Portal] = {}
        self.session_parameters: Dict[str, SessionParameter] = {}
        self.canceling = False
        self.session_secret_key = None
        self.pid = random.randint(1000, 64000)
        self.current_database = None
        self.client_encoding = "UTF8"
        self.application_name = None
        self.user = None
        self.certificates = certificates

    async def handle(self):
        try:
            is_cancel = await self.read_ssl_or_cancel_request()

            if is_cancel:
                process_id = await self.pgbuf.read_int32()
                secret_key = await self.pgbuf.read_int32()
                log.info(f"Cancel query for pid {process_id} {secret_key}.")
                conn = connections.get(process_id)
                if conn and conn.session_secret_key == secret_key:
                    conn.canceling = True
                    return

<<<<<<< HEAD
            breakpoint()
=======
>>>>>>> 86b48e1f
            await self.send_ssl_response()
            log.info('Reading startup message')

            # Send standard PostgreSQL startup messages
            await self.read_startup_message()

            if self.args.auth == "plain":
                await self.send_plain_text_authentication_request()
            elif self.args.auth == "md5":
                await self.send_md5_authentication_request()
            elif self.args.auth == "scram-sha-256":
                await self.send_scram_sha_256_authentication_request()
            else:
                raise ValueError("Unsupported auth type {}".format(args.auth))

<<<<<<< HEAD
=======
            log.info('Waiting for client authentication')
>>>>>>> 86b48e1f
            if not await self.read_authentication():
                await self.send_error(
                    severity="FATAL",
                    code="28P01",
                    message=gettext("password authentication failed for user"),
                )
            else:
                await self.send_authentication_ok()

                await self.send_initial_parameters()
                await self.send_backend_key_data()

                await self.send_ready_for_query()

                connections[self.pid] = self
                # Main loop to handle incoming messages
                while True:
                    type_code = await self.pgbuf.read_byte()

                    if type_code == b"Q":
                        await self.handle_query()
                        await self.send_ready_for_query()
                    elif type_code == b"P":
                        await self.handle_parse()
                    elif type_code == b"B":
                        await self.handle_bind()
                    elif type_code == b"D":
                        _ = await self.pgbuf.read_int32()
                        # Read the type of description ('S' for statement, 'P' for portal)
                        desc_type = await self.pgbuf.read_byte()
                        desc_name = await self.pgbuf.read_bytes_until_null()
                        self.waiting_describe = [desc_type, desc_name]

                    elif type_code == b"E":
                        await self.handle_execute()
                    elif type_code == b"S":
                        await self.handle_sync()
                        await self.send_ready_for_query()
                    elif type_code == b"C":
                        await self.handle_close()
                    elif type_code == b"X":
                        print("Termination requested")
                        break
                    else:
                        print(f"Unhandled message type: {type_code}")
                        # TODO: Handle other message types
                        # length = await self.pgbuf.read_int32()
                        # await self.pgbuf.read_bytes(length - 4)
        except EOFError:
            log.error("Client closed communications")
        except Exception as e:
            log.exception(e)
        finally:
            self.writer.close()
            await self.writer.wait_closed()
            connections.pop(self.pid, None)
<<<<<<< HEAD
=======

    async def client_connected_cb(self, reader, writer):
        # This callback is required for the StreamReaderProtocol
        pass
    async def upgrade_to_ssl(self):
        ssl_context = ssl.create_default_context(ssl.Purpose.CLIENT_AUTH)
        ssl_context.load_cert_chain(
            certfile=self.certificates[0],
            keyfile=self.certificates[1],
        )

        transport = self.writer.transport
        protocol = self.writer.transport.get_protocol()

        loop = asyncio.get_running_loop()  # Get the current running loop
        new_transport = await loop.start_tls(
            transport, protocol, ssl_context, server_side=True
        )

        # Update writer with new secure transport
        # Hack for Python 3.7
        self.writer._transport = new_transport

        # new_reader = asyncio.StreamReader()
        # new_protocol = asyncio.StreamReaderProtocol(
        #     new_reader, client_connected_cb=self.client_connected_cb
        # )
        # new_transport.set_protocol(new_protocol)

        # new_writer = asyncio.StreamWriter(
        #     new_transport, new_protocol, new_reader, loop
        # )

        # self.reader = new_reader
        # self.writer = new_writer
        # self.pgbuf = PgBuffer(new_reader, new_writer)
>>>>>>> 86b48e1f

    async def handle_bind(self):
        # Read message length
        _ = await self.pgbuf.read_int32()

        # Read portal name and prepared statement name (both are null-terminated)
        portal_name = await self.read_null_terminated_string()
        statement_name = await self.read_null_terminated_string()
        # breakpoint()

        # Read the number of parameter format codes
        num_format_codes = await self.pgbuf.read_int16()
        format_codes = [
            await self.pgbuf.read_int16() for _ in range(num_format_codes)
        ]

        # Read the number of parameters
        num_parameters = await self.pgbuf.read_int16()
        parameters = [
            await self.pgbuf.read_bytes(await self.pgbuf.read_int32())
            for _ in range(num_parameters)
        ]

        # Read the number of result format codes
        num_result_format_codes = await self.pgbuf.read_int16()
        result_format_codes = [
            await self.pgbuf.read_int16() for _ in range(num_result_format_codes)
        ]

        log.info(
            "Bound portal %s to prepared statement %s with params: %s",
            portal_name,
            statement_name,
            parameters,
        )

        # Store the portal details
        # self.prepared_statements[portal_name].update(
        #     {"statement_name": prepared_statement_name, "parameters": parameters}
        # )
        if statement_name not in self.prepared_statements:
            raise ValueError(f"Prepared statement '{statement_name}' not found")
        self.portals[portal_name] = Portal(
            portal_name, statement_name, parameters, result_format_codes
        )
        # Send Bind Complete response
        await self.send_bind_complete()

    def write(self, buffer):
        self.writer.write(buffer)

    async def send_bind_complete(self):
        print("send_bind_complete")
        # self.debug(struct.pack("!ci", b"2", 4))
        self.write(struct.pack("!ci", b"2", 4))  # '2' for BindComplete
        await self.writer.drain()

    async def read_null_terminated_string(self):
        data = bytearray()
        while True:
            byte = await self.pgbuf.read_byte()
            if byte == b"\x00":  # Null terminator
                break
            data.extend(byte)
        return data.decode()

    async def handle_describe(self, fields=None):
        # Read message length

        if fields is None:
            fields = [IntField("a"), IntField("b")]
        # Read the type of description ('S' for statement, 'P' for portal)
        desc_type, desc_name = self.waiting_describe

        if desc_type == b"S":
            # Describe a prepared statement
            prepared_statement = self.prepared_statements.get(desc_name)
            if not prepared_statement:
                raise Exception(f"Prepared statement {desc_name} not found.")

            # Send RowDescription message
            await self.send_row_description(
                fields
            )  # Modify based on your schema
        elif desc_type == b"P":
            # Describe a portal
            print(desc_name)
            portal = self.portals.get(desc_name)
            if not portal:
                raise Exception(f"Portal {desc_name} not found.")

            # Send RowDescription message for the portal
            await self.send_row_description(
                fields
            )  # Modify based on your schema

        # Send Describe Complete
        await self.send_describe_complete()

    async def send_describe_complete(self):
        self.write(struct.pack("!ci", b"3", 4))  # '3' for DescribeComplete
        await self.writer.drain()

    async def handle_set_command(self, match):
        self.settings[match.group(2)] = [
            match.group(1) is not None
            and "LOCAL" == match.group(1).strip().upper(),
            match.group(3),
        ]
        print(f"Executing SET command: {self.settings}")

        # Send CommandComplete message
        await self.send_command_complete("SET\x00".encode())

    async def handle_execute(self):
        # Read the length of the entire Execute message
        msglen = await self.pgbuf.read_int32()
        # The length field itself is 4 bytes, so the message length is msglen - 4
        actual_msg_length = msglen - 4

        # Read the portal name (null-terminated string)
        portal_name = await self.read_null_terminated_string()

        # Read the number of rows to execute (Int32)
        max_rows = await self.pgbuf.read_int32()

        # Validate the length of the remaining message body
        remaining_length = (
            actual_msg_length - len(portal_name) - 4
        )  # 4 bytes for max_rows
        if remaining_length < 0:
            raise Exception("Message length mismatch")

        print(
            f"exec, {portal_name=}, {max_rows=}, {remaining_length=}, {actual_msg_length=}, {msglen=}"
        )
        if portal_name not in self.portals:
            await self.send_error(
                "FATAL", "XX000", f"Portal {portal_name} not found."
            )
            return

        # Look up the portal in prepared_statements
        portal = self.prepared_statements.get(portal_name)

        sql = portal.query.strip("\0")  # Assuming portal contains the query
        match = set_command_regex.match(sql)

        # print("=" * 20)
        # print(self.prepared_statements)
        # print(portal)
        # print('>>>', sql, match)
        # print("=" * 20)

        # FIXME Implement execute
        if match:
            # Handle SET command
            await self.handle_set_command(match)
        elif sql.strip() == "SELECT current_schema(),session_user":
            # FIXME Handle common queries
            rows = [["public", "postgres"]]
            if self.waiting_describe:
                await self.handle_describe(
                    [
                        VarCharField("current_schema"),
                        VarCharField("session_user"),
                    ]
                )

            # 2. Send actual rows
            await self.send_row_data(rows)
            # 3. Send command complete with a valid completion tag, e.g., "SELECT n"
            await self.send_command_complete(
                f"SELECT {len(rows)}\x00".encode()
            )  # Indicates 3 rows returned

        else:
            if self.waiting_describe:
                await self.handle_describe()
            print(f"Executing portal {portal_name}, max_rows: {max_rows}")
            # Execute the query associated with the portal
            # For now, this is a mock implementation
            # You should replace this with actual query execution based on the portal
            rows = [[1, 2], [3, 4], [5, 6]] if max_rows == 0 else [[1, 2]]

            # Send RowData for the rows
            await self.send_row_data(rows)

            # Send CommandComplete message
            await self.send_command_complete("SELECT\x00".encode())

        self.waiting_describe = False
        # Optionally, send ReadyForQuery after completion
        # await self.send_ready_for_query()

    async def send_command_complete(self, tag):
        print("send_command_complte", tag)
        # await self.debug(struct.pack("!ci", b"C", 4 + len(tag)))
        self.write(struct.pack("!ci", b"C", 4 + len(tag)))
        self.write(tag)
        # await self.debug(tag)
        await self.writer.drain()

    async def handle_sync(self):
        _ = await self.pgbuf.read_int32()

    async def send_ready_for_query(self):
        self.write(struct.pack("!cic", b"Z", 5, b"I"))
        await self.writer.drain()

    async def handle_close(self):
        # Read message length
        _ = await self.pgbuf.read_int32()

        # Read close type ('S' for statement, 'P' for portal)
        close_type = await self.pgbuf.read_byte()
        close_name = await self.pgbuf.read_parameters(1)

        if close_type == b"S":
            self.prepared_statements.pop(close_name, None)
        elif close_type == b"P":
            self.portals.pop(close_name, None)

        # Send Close Complete response
        await self.send_close_complete()

    async def send_close_complete(self):
        self.write(struct.pack("!ci", b"3", 4))  # '3' for CloseComplete
        await self.writer.drain()

    async def handle_parse(self):
        # Read the length of the entire Parse message
        _ = await self.pgbuf.read_int32()

        # Read the prepared statement name (can be an empty string)
        statement_name = await self.pgbuf.read_bytes_until_null()

        # Read the query string
        query = await self.pgbuf.read_bytes_until_null()

        # Read the number of parameter types (Int16)
        num_parameter_types = await self.pgbuf.read_int16()

        # Initialize a list for the parameter types
        parameter_types = []

        # Read each parameter type (Int32 OIDs)
        for _ in range(num_parameter_types):
            param_type = await self.pgbuf.read_int32()
            parameter_types.append(field_factory("", param_type))

        # For now, let's just log the Parse message details
        # TODO: Validate prepared statement
        log.info(
            "Parse: Statement Name:%s , Query: %s , Parameter Types: %s",
            statement_name,
            query,
            parameter_types,
        )

        # Save the query associated with the statement name
        # self.prepared_statements[prepared_statement_name] = {
        #     "query": query,
        #     "parameter_types": parameter_types,
        # }
        self.prepared_statements[statement_name] = PreparedStatement(
            statement_name, query, parameter_types
        )

        await self.send_parse_complete()

    async def send_parse_complete(self):
        self.write(struct.pack("!ci", b"1", 4))
        await self.writer.drain()

    async def handle_query(self):
        msglen = await self.pgbuf.read_int32()
        sql = (await self.pgbuf.read_bytes(msglen - 4)).decode().strip("\0")

        expr: Expression = None
        try:
            expr_list: List[Expression] = get_ast(sql)
        except errors.ParseError as pe:
            e = pe.errors[0]
            await self.send_error(
                severity="ERROR",
                code="28P01",  # FIXME
                message="\n".join(
                    [
                        e.get("description"),
                        f"Line: {e.get('line')}",
                        f"Col: {e.get('col')}",
                    ]
                ),
            )
            return
        for expr in expr_list:
            if isinstance(expr, exp.Select):
                return await self.execute_select(sql)
            elif isinstance(expr, exp.Set):
                for set_item in expr.find_all(exp.SetItem):
                    self.set_parameter(set_item)
                    print("=" * 20)
                    for v in self.session_parameters.values():
                        print(v)
                    print("=" * 20)
                await self.send_command_complete(b"SET\x00")
            else:
                # elif isinstance(expr, (exp.Insert, exp.Delete, exp.Update)):
                await self.send_error(
                    severity="FATAL",
                    code="28P01",  # FIXME
                    message=gettext(
                        "Command of type '{}' not supported".format(
                            expr.__class__.__name__
                        )
                    ),
                )
                return

    async def read_ssl_or_cancel_request(self):
        msglen = await self.pgbuf.read_int32()
        sslcode = await self.pgbuf.read_int32()
        if sslcode not in (
            SSL_DISABLED,
            SSL_BODY_MAGIC_NUMBER,
            CANCEL_REQUEST_CODE,
        ):
            raise Exception(
                f"Unsupported SSL request: {sslcode} { msglen != SSL_BODY_SIZE}"
            )
        return sslcode == CANCEL_REQUEST_CODE

    async def read_startup_message(self):
        print('>>>>>>', self.pgbuf.reader == self.reader)
        msglen = await self.pgbuf.read_int32()
        version = await self.pgbuf.read_int32()
        v_maj = version >> 16
        v_min = version & 0xFFFF

        msg = await self.pgbuf.read_parameters(msglen - 8)
        for i in range(len(msg), 2):
            if msg[i] == b"user":
                self.user = msg[i + 1].decode()
            elif msg[i] == b"database":
                self.current_database = msg[i + 1].decode()
            elif msg[i] == b"application_name":
                self.application_name = msg[i + 1].decode()
            elif msg[i] == b"client_encoding":
                self.client_encoding = msg[i + 1].decode()

        log.info(f"Client PSQL {v_maj}.{v_min} - {msg}")

    async def read_authentication(self):
        type_code = await self.pgbuf.read_byte()

        if type_code != b"p":
            await self.send_error("FATAL", "28000", "Authentication failure")
            raise Exception(
                f"Only 'Password' auth is supported, got {type_code!r}"
            )

        msglen = await self.pgbuf.read_int32()
        password = (
            (await self.pgbuf.read_bytes(msglen - 4)).strip(b"\0")
        ).decode()
        current_password = b"sp33d"  # Senha em bytes
        username = b"postgres"  # Nome do usuário em bytes

        if self.args.auth == "md5":
            stored = hashlib.md5((current_password + username)).hexdigest()
            current_password = (
                "md5"
                + hashlib.md5(
                    (stored + str(self.session_secret_key)).encode()
                ).hexdigest()
            )
        elif self.args.auth == "scram-sha-256":
            # FIXME
            pass

        if password != current_password:
            return False
        return True

    async def send_ssl_response(self):
        """Send SSL Response.
        b"N" means "Unwilling to perform SSL"
        b"S" means "Willing to perform SSL".
        """
        if self.args.use_ssl:
            msg = b"S"
        else:
            msg = b"N"
        log.info("Sending SSL Response  {msg.decode()}")
        self.write(msg)
        await self.writer.drain()
        if self.args.use_ssl:
<<<<<<< HEAD
            self.handle_ssl_connection()

    async def handle_ssl_connection(self):
        """Transforma a conexão em segura e inicia a lógica do protocolo pgwire."""
        # Cria um novo socket seguro a partir do socket original
        ssl_socket = await self._secure_socket(self.writer)
        secure_reader = asyncio.StreamReader(ssl_socket)
        secure_writer = asyncio.StreamWriter(
            ssl_socket, None, self.writer.transport
        )

        await self.handle_pgwire_protocol(secure_reader, secure_writer)

    async def _secure_socket(self, writer):
        """Promove o socket original para SSL."""
        # Promove a conexão original para SSL
        ssl_transport = writer.transport
        ssl_socket = ssl_transport.get_extra_info("socket")

        # Inicia a negociação SSL no socket
        ssl_socket = ssl.wrap_socket(
            ssl_socket,
            server_side=True,
            certfile=self.certificates[0],
            keyfile=self.certificates[1],
        )
        return ssl_socket
=======
            await self.upgrade_to_ssl()
>>>>>>> 86b48e1f

    async def send_plain_text_authentication_request(self):
        """
        Message structure: R83:
            'R', message type as an authentication request (clear text)
            8 (bytes) for the total length of the message
            3 for the remaining integer, indicating a request for a clear text password.
        """
        self.write(struct.pack("!cii", b"R", 8, AUTH_PLAIN_TEXT))
        await self.writer.drain()

    async def send_md5_authentication_request(self):
        """ """
        salt = str(self.session_secret_key).encode()
        self.write(
            struct.pack(
                "!cII4s", b"R", 8 + 4, 5, salt
            )  # 8 bytes: length + md5 message + salt
        )
        await self.writer.drain()

    async def send_scram_sha_256_authentication_request(self):
        """ """
        raise ValueError("Not implemented")

    async def send_authentication_ok(self):
        self.write(struct.pack("!cii", b"R", 8, 0))  # Authentication successful
        await self.writer.drain()

    async def send_error(
        self, severity, code, message, file="", line=-1, command_analyser=""
    ):
        fields = [
            ("S", severity),
            ("C", code),
            ("M", message),
            ("F", file),  # File where error occurred
            ("L", str(line)),  # Line number
            ("R", command_analyser),  # Routine name
        ]
        error_body = b"".join(
            field_type.encode() + field_value.encode() + b"\x00"
            for field_type, field_value in fields
        )
        error_body += b"\x00"  # Final null byte terminates the message
        length = struct.pack("!I", len(error_body) + 4)

        self.write(b"E")
        self.write(length)
        self.write(error_body)
        await self.writer.drain()

    # async def send_row_description(self, fields):
    #     buf = PgBuffer()
    #     for field in fields:
    #         buf.write_string(field.name)
    #         buf.write_int32(0)  # Table ID
    #         buf.write_int16(0)  # Column ID
    #         buf.write_int32(field.type_id)
    #         buf.write_int16(field.type_size)
    #         buf.write_int32(-1)  # Type modifier
    #         buf.write_int16(0)  # Text format code
    #     data = buf.get_buffer()

    #     self.write(b"T")
    #     self.write(struct.pack("!ih", 6 + len(data), len(fields)))
    #     self.write(data)
    #     await self.writer.drain()

    async def send_row_data(self, rows):
        for row in rows:
            buf = PgBuffer()
            for field in row:
                v = str(field).encode()
                buf.write_int32(len(v))
                buf.write_bytes(v)
            data = buf.get_buffer()

            self.write(b"D")
            self.write(struct.pack("!ih", 6 + len(data), len(row)))
            self.write(data)
        await self.writer.drain()

    async def query(self, sql):
        fields = [IntField("a"), IntField("b")]  # Define column headers
        rows = [[1, 2], [3, 4], [5, 6]]  # Example result set

        # 1. Send row description (Column names and types)
        await self.send_row_description(fields)

        # 2. Send actual rows
        await self.send_row_data(rows)

        # 3. Send command complete with a valid completion tag, e.g., "SELECT n"
        await self.send_command_complete(
            b"SELECT 3\x00"
        )  # Indicates 3 rows returned

        # 4. Send Ready for Query (status indicator)
        # await self.send_ready_for_query()

    async def send_parameter_status(self, parameter, value):
        message = f"{parameter}\x00{value}\x00".encode()
        self.write(b"S")
        self.write(struct.pack("!I", len(message) + 4))
        self.write(message)
        await self.writer.drain()

    async def send_backend_key_data(self):
        self.write(b"K")
        self.session_secret_key = abs(
            struct.unpack("!I", secrets.token_bytes(4))[0]
        )
        self.write(struct.pack("!III", 12, self.pid, self.session_secret_key))
        await self.writer.drain()

    async def send_initial_parameters(self):
        # Sending a set of initial parameter status messages
        # TODO: Review these parameters
        parameters = {
            "server_version": "9.6.10",
            "server_encoding": "UTF8",
            "client_encoding": "UTF8",
            "application_name": "psql",
            "is_superuser": "off",
            "session_authorization": "postgres",
            "DateStyle": "ISO, DMY",
            "IntervalStyle": "postgres",
            "TimeZone": "UTC",
            "integer_datetimes": "on",
            "standard_conforming_strings": "on",
        }
        for param, value in parameters.items():
            await self.send_parameter_status(param, value)

    def set_parameter(self, set_item):
        # Set, EQ, Column, Identifier
        param = set_item.find(exp.Identifier)
        value = set_item.find(exp.Var)
        if value:
            is_string = False
            is_var = True
        else:
            value = set_item.find(exp.Literal)
            is_string = value.is_string
            is_var = False
        self.session_parameters[param] = SessionParameter(
            param.name,
            value.name,
            is_string=is_string,
            is_var=is_var,
            is_local=True,
        )

    async def execute_select(self, sql: str):
        """Execute SQL Selects"""

        # TODO:
        # For each table in sql, query information in catalog, test if there are
        # access rules, transformations, virtual tables, etc. Retrieve the
        # connection information.
        #
        # Handle commands sent to a single source
        import asyncpg

        if True:
            import decimal

            pg_conf: Source = self.config.get_source("pg_test")

            conn = await asyncpg.connect(
                user=pg_conf.user,
                password=pg_conf.password,
                database=pg_conf.database,
                host=pg_conf.host,
                port=pg_conf.port,
            )
            for float_type in ["float4", "float8"]:
                await conn.set_type_codec(
                    float_type,
                    encoder=str,
                    decoder=decimal.Decimal,
                    schema="pg_catalog",
                    format="text",
                )
            try:
                stmt = await conn.prepare(sql)
                result = await stmt.fetch()
                await self.send_pgsql_row_description(stmt)
                count = 0

                for row in result:
                    buf = PgBuffer()
                    for col in row:
                        # print(col, str(col), type(col))
                        v = str(col).encode()
                        buf.write_int32(len(v))
                        buf.write_bytes(v)
                    data = buf.get_buffer()

                    self.write(b"D")
                    self.write(struct.pack("!ih", 6 + len(data), len(row)))
                    self.write(data)

                    count += 1
                    if self.canceling:
                        log.info("Canceling")
                        self.canceling = False
                        return
                await self.send_command_complete(f"SELECT {count}\x00".encode())
                await self.writer.drain()
            except asyncpg.exceptions.SyntaxOrAccessError as ut:
                await self.send_error(
                    severity=ut.severity,
                    code=ut.sqlstate,
                    message=ut.message,
                )
                return
            finally:
                await conn.close()

    async def send_pgsql_row_description(self, stmt):
        cols = stmt.get_attributes()
        data = pgsql.get_row_description(stmt)
        self.write(b"T")
        self.write(struct.pack("!ih", 6 + len(data), len(cols)))
        self.write(data)


# Main server handling
async def handle_client(reader, writer, args, certificates):
    with open(args.config) as f:
        config = Config.from_dict(yaml.load(f, Loader=yaml.Loader))
    handler = AsyncPsqlHandler(reader, writer, args, config, certificates)
    await handler.handle()


async def main(args):
    # To generate certificates
    # openssl genrsa -out private.key 2048
    # openssl req -new -key private.key -out request.csr
    # openssl x509 -req -days 365 -in request.csr -signkey private.key -out certificate.crt
<<<<<<< HEAD
    if args.use_ssl:
        ssl_context = ssl.create_default_context(ssl.Purpose.CLIENT_AUTH)
        cur_dir = Path.cwd()
        ssl_context.load_cert_chain(
            certfile=cur_dir / Path("./etc/certificate.crt"),
            keyfile=cur_dir / Path("./etc/private.key"),
        )
    else:
        ssl_context = None
=======
    cur_dir = Path.cwd()

>>>>>>> 86b48e1f
    certificates = [
        cur_dir / Path("./etc/certificate.crt"),
        cur_dir / Path("./etc/private.key"),
    ]
    server = await asyncio.start_server(
        lambda reader, writer: handle_client(reader, writer, args, certificates),
        args.bind,
        args.port,
    )
    addr = server.sockets[0].getsockname()
    print(f"Server running on {addr}")

    async with server:
        await server.serve_forever()


if __name__ == "__main__":
    parser = argparse.ArgumentParser(description="Lemon Proxy")
    parser.add_argument(
        "-b",
        "--bind",
        help="Address to bind server",
        required=False,
        default="localhost",
    )
    parser.add_argument(
        "-p",
        "--port",
        help="Port to bind",
        required=False,
        default=5432,
        type=int,
    )
    parser.add_argument(
        "-a",
        "--auth",
        required=False,
        default="plain",
        help="Client authentication method (plain, md5)",
        choices=["plain", "md5", "scram-sha-256"],
    )
    parser.add_argument(
        "-c",
        "--config",
        required=False,
        default="config.yaml",
        help="Configuration file",
    )
    parser.add_argument(
        "--use-ssl",
        required=False,
        default=False,
        help="Use SSL",
        action="store_true",
    )
    args = parser.parse_args()

    try:
        asyncio.run(main(args))
    except KeyboardInterrupt:
        print("Server stopped")<|MERGE_RESOLUTION|>--- conflicted
+++ resolved
@@ -105,10 +105,6 @@
                     conn.canceling = True
                     return
 
-<<<<<<< HEAD
-            breakpoint()
-=======
->>>>>>> 86b48e1f
             await self.send_ssl_response()
             log.info('Reading startup message')
 
@@ -124,10 +120,7 @@
             else:
                 raise ValueError("Unsupported auth type {}".format(args.auth))
 
-<<<<<<< HEAD
-=======
             log.info('Waiting for client authentication')
->>>>>>> 86b48e1f
             if not await self.read_authentication():
                 await self.send_error(
                     severity="FATAL",
@@ -184,8 +177,6 @@
             self.writer.close()
             await self.writer.wait_closed()
             connections.pop(self.pid, None)
-<<<<<<< HEAD
-=======
 
     async def client_connected_cb(self, reader, writer):
         # This callback is required for the StreamReaderProtocol
@@ -222,7 +213,6 @@
         # self.reader = new_reader
         # self.writer = new_writer
         # self.pgbuf = PgBuffer(new_reader, new_writer)
->>>>>>> 86b48e1f
 
     async def handle_bind(self):
         # Read message length
@@ -621,37 +611,7 @@
         self.write(msg)
         await self.writer.drain()
         if self.args.use_ssl:
-<<<<<<< HEAD
-            self.handle_ssl_connection()
-
-    async def handle_ssl_connection(self):
-        """Transforma a conexão em segura e inicia a lógica do protocolo pgwire."""
-        # Cria um novo socket seguro a partir do socket original
-        ssl_socket = await self._secure_socket(self.writer)
-        secure_reader = asyncio.StreamReader(ssl_socket)
-        secure_writer = asyncio.StreamWriter(
-            ssl_socket, None, self.writer.transport
-        )
-
-        await self.handle_pgwire_protocol(secure_reader, secure_writer)
-
-    async def _secure_socket(self, writer):
-        """Promove o socket original para SSL."""
-        # Promove a conexão original para SSL
-        ssl_transport = writer.transport
-        ssl_socket = ssl_transport.get_extra_info("socket")
-
-        # Inicia a negociação SSL no socket
-        ssl_socket = ssl.wrap_socket(
-            ssl_socket,
-            server_side=True,
-            certfile=self.certificates[0],
-            keyfile=self.certificates[1],
-        )
-        return ssl_socket
-=======
             await self.upgrade_to_ssl()
->>>>>>> 86b48e1f
 
     async def send_plain_text_authentication_request(self):
         """
@@ -894,20 +854,8 @@
     # openssl genrsa -out private.key 2048
     # openssl req -new -key private.key -out request.csr
     # openssl x509 -req -days 365 -in request.csr -signkey private.key -out certificate.crt
-<<<<<<< HEAD
-    if args.use_ssl:
-        ssl_context = ssl.create_default_context(ssl.Purpose.CLIENT_AUTH)
-        cur_dir = Path.cwd()
-        ssl_context.load_cert_chain(
-            certfile=cur_dir / Path("./etc/certificate.crt"),
-            keyfile=cur_dir / Path("./etc/private.key"),
-        )
-    else:
-        ssl_context = None
-=======
     cur_dir = Path.cwd()
 
->>>>>>> 86b48e1f
     certificates = [
         cur_dir / Path("./etc/certificate.crt"),
         cur_dir / Path("./etc/private.key"),
